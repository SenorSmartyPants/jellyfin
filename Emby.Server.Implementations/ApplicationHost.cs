--- conflicted
+++ resolved
@@ -118,7 +118,11 @@
     /// </summary>
     public abstract class ApplicationHost : IServerApplicationHost, IDisposable
     {
-<<<<<<< HEAD
+        /// <summary>
+        /// The environment variable prefixes to log at server startup.
+        /// </summary>
+        private static readonly string[] _relevantEnvVarPrefixes = { "JELLYFIN_", "DOTNET_", "ASPNETCORE_" };
+
         private readonly IFileSystem _fileSystemManager;
         private readonly INetworkManager _networkManager;
         private readonly IXmlSerializer _xmlSerializer;
@@ -129,15 +133,6 @@
         private IHttpServer _httpServer;
         private IHttpClient _httpClient;
         private IInstallationManager _installationManager;
-=======
-        /// <summary>
-        /// The environment variable prefixes to log at server startup.
-        /// </summary>
-        private static readonly string[] _relevantEnvVarPrefixes = { "JELLYFIN_", "DOTNET_", "ASPNETCORE_" };
-
-        private SqliteUserRepository _userRepository;
-        private SqliteDisplayPreferencesRepository _displayPreferencesRepository;
->>>>>>> 29539174
 
         /// <summary>
         /// Gets a value indicating whether this instance can self restart.
