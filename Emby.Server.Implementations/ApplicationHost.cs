--- conflicted
+++ resolved
@@ -1589,32 +1589,18 @@
 
             try
             {
-<<<<<<< HEAD
-                using (var response = await HttpClient.SendAsync(new HttpRequestOptions
-                {
-                    Url = apiUrl,
-                    LogErrorResponseBody = false,
-                    LogErrors = logPing,
-                    LogRequest = logPing,
-                    BufferContent = false,
-
-                    CancellationToken = cancellationToken
-
-                }, HttpMethod.Post).ConfigureAwait(false))
-=======
                 using (var response = await HttpClient.SendAsync(
                     new HttpRequestOptions
                     {
                         Url = apiUrl,
                         LogErrorResponseBody = false,
-                        LogErrors = LogPing,
-                        LogRequest = LogPing,
-                        TimeoutMs = 5000,
+                        LogErrors = logPing,
+                        LogRequest = logPing,
                         BufferContent = false,
 
                         CancellationToken = cancellationToken
-                    }, "POST").ConfigureAwait(false))
->>>>>>> 524357bf
+
+                    }, HttpMethod.Post).ConfigureAwait(false))
                 {
                     using (var reader = new StreamReader(response.Content))
                     {
