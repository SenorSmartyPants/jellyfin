using System.Linq;
using System.Threading.Tasks;
using Jellyfin.Api.Constants;
using Jellyfin.Api.Models.StartupDtos;
using MediaBrowser.Controller.Configuration;
using MediaBrowser.Controller.Library;
using Microsoft.AspNetCore.Authorization;
using Microsoft.AspNetCore.Http;
using Microsoft.AspNetCore.Mvc;

namespace Jellyfin.Api.Controllers
{
    /// <summary>
    /// The startup wizard controller.
    /// </summary>
    [Authorize(Policy = Policies.FirstTimeSetupOrElevated)]
    public class StartupController : BaseJellyfinApiController
    {
        private readonly IServerConfigurationManager _config;
        private readonly IUserManager _userManager;

        /// <summary>
        /// Initializes a new instance of the <see cref="StartupController" /> class.
        /// </summary>
        /// <param name="config">The server configuration manager.</param>
        /// <param name="userManager">The user manager.</param>
        public StartupController(IServerConfigurationManager config, IUserManager userManager)
        {
            _config = config;
            _userManager = userManager;
        }

        /// <summary>
        /// Completes the startup wizard.
        /// </summary>
        /// <response code="204">Startup wizard completed.</response>
        /// <returns>A <see cref="NoContentResult"/> indicating success.</returns>
        [HttpPost("Complete")]
        [ProducesResponseType(StatusCodes.Status204NoContent)]
        public ActionResult CompleteWizard()
        {
            _config.Configuration.IsStartupWizardCompleted = true;
            _config.SetOptimalValues();
            _config.SaveConfiguration();
            return NoContent();
        }

        /// <summary>
        /// Gets the initial startup wizard configuration.
        /// </summary>
        /// <response code="200">Initial startup wizard configuration retrieved.</response>
        /// <returns>An <see cref="OkResult"/> containing the initial startup wizard configuration.</returns>
        [HttpGet("Configuration")]
        [ProducesResponseType(StatusCodes.Status200OK)]
        public ActionResult<StartupConfigurationDto> GetStartupConfiguration()
        {
            var result = new StartupConfigurationDto
            {
                UICulture = _config.Configuration.UICulture,
                MetadataCountryCode = _config.Configuration.MetadataCountryCode,
                PreferredMetadataLanguage = _config.Configuration.PreferredMetadataLanguage
            };

            return result;
        }

        /// <summary>
        /// Sets the initial startup wizard configuration.
        /// </summary>
        /// <param name="uiCulture">The UI language culture.</param>
        /// <param name="metadataCountryCode">The metadata country code.</param>
        /// <param name="preferredMetadataLanguage">The preferred language for metadata.</param>
        /// <response code="204">Configuration saved.</response>
        /// <returns>A <see cref="NoContentResult"/> indicating success.</returns>
        [HttpPost("Configuration")]
        [ProducesResponseType(StatusCodes.Status204NoContent)]
        public ActionResult UpdateInitialConfiguration(
            [FromForm] string uiCulture,
            [FromForm] string metadataCountryCode,
            [FromForm] string preferredMetadataLanguage)
        {
            _config.Configuration.UICulture = uiCulture;
            _config.Configuration.MetadataCountryCode = metadataCountryCode;
            _config.Configuration.PreferredMetadataLanguage = preferredMetadataLanguage;
            _config.SaveConfiguration();
            return NoContent();
        }

        /// <summary>
        /// Sets remote access and UPnP.
        /// </summary>
        /// <param name="enableRemoteAccess">Enable remote access.</param>
        /// <param name="enableAutomaticPortMapping">Enable UPnP.</param>
        /// <response code="204">Configuration saved.</response>
        /// <returns>A <see cref="NoContentResult"/> indicating success.</returns>
        [HttpPost("RemoteAccess")]
        [ProducesResponseType(StatusCodes.Status204NoContent)]
        public ActionResult SetRemoteAccess([FromForm] bool enableRemoteAccess, [FromForm] bool enableAutomaticPortMapping)
        {
            _config.Configuration.EnableRemoteAccess = enableRemoteAccess;
            _config.Configuration.EnableUPnP = enableAutomaticPortMapping;
            _config.SaveConfiguration();
            return NoContent();
        }

        /// <summary>
        /// Gets the first user.
        /// </summary>
        /// <response code="200">Initial user retrieved.</response>
        /// <returns>The first user.</returns>
        [HttpGet("User")]
        [HttpGet("FirstUser")]
        [ProducesResponseType(StatusCodes.Status200OK)]
        public ActionResult<StartupUserDto> GetFirstUser()
        {
            // TODO: Remove this method when startup wizard no longer requires an existing user.
            _userManager.Initialize();
            var user = _userManager.Users.First();
<<<<<<< HEAD
            return new StartupUserDto { Name = user.Name, Password = user.Password };
=======
            return new StartupUserDto
            {
                Name = user.Username,
                Password = user.Password
            };
>>>>>>> f026a1d7
        }

        /// <summary>
        /// Sets the user name and password.
        /// </summary>
        /// <param name="startupUserDto">The DTO containing username and password.</param>
        /// <response code="204">Updated user name and password.</response>
        /// <returns>
        /// A <see cref="Task" /> that represents the asynchronous update operation.
        /// The task result contains a <see cref="NoContentResult"/> indicating success.
        /// </returns>
        [HttpPost("User")]
        [ProducesResponseType(StatusCodes.Status204NoContent)]
        public async Task<ActionResult> UpdateUser([FromForm] StartupUserDto startupUserDto)
        {
            var user = _userManager.Users.First();

            user.Username = startupUserDto.Name;

            await _userManager.UpdateUserAsync(user).ConfigureAwait(false);

            if (!string.IsNullOrEmpty(startupUserDto.Password))
            {
                await _userManager.ChangePassword(user, startupUserDto.Password).ConfigureAwait(false);
            }

            return NoContent();
        }
    }
}<|MERGE_RESOLUTION|>--- conflicted
+++ resolved
@@ -116,15 +116,11 @@
             // TODO: Remove this method when startup wizard no longer requires an existing user.
             _userManager.Initialize();
             var user = _userManager.Users.First();
-<<<<<<< HEAD
-            return new StartupUserDto { Name = user.Name, Password = user.Password };
-=======
             return new StartupUserDto
             {
                 Name = user.Username,
                 Password = user.Password
             };
->>>>>>> f026a1d7
         }
 
         /// <summary>
