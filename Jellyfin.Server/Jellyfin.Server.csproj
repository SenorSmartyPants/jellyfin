<Project Sdk="Microsoft.NET.Sdk">

  <PropertyGroup>
    <AssemblyName>jellyfin</AssemblyName>
    <OutputType>Exe</OutputType>
    <TargetFramework>netcoreapp3.1</TargetFramework>
    <GenerateAssemblyInfo>false</GenerateAssemblyInfo>
    <GenerateDocumentationFile>true</GenerateDocumentationFile>
  </PropertyGroup>

  <PropertyGroup>
    <TreatWarningsAsErrors>true</TreatWarningsAsErrors>
    <Nullable>enable</Nullable>
  </PropertyGroup>

  <ItemGroup>
    <Compile Include="..\SharedVersion.cs" />
  </ItemGroup>

  <ItemGroup>
    <EmbeddedResource Include="Resources/Configuration/*" />
  </ItemGroup>

  <ItemGroup>
    <FrameworkReference Include="Microsoft.AspNetCore.App" />
  </ItemGroup>

<<<<<<< HEAD
  <!-- Code analyzers-->
=======
  <!-- Code Analyzers-->
>>>>>>> 162c1ac7
  <ItemGroup Condition=" '$(Configuration)' == 'Debug' ">
    <PackageReference Include="Microsoft.CodeAnalysis.FxCopAnalyzers" Version="2.9.8" PrivateAssets="All" />
    <PackageReference Include="SerilogAnalyzer" Version="0.15.0" PrivateAssets="All" />
    <PackageReference Include="StyleCop.Analyzers" Version="1.1.118" PrivateAssets="All" />
    <PackageReference Include="SmartAnalyzers.MultithreadingAnalyzer" Version="1.1.31" PrivateAssets="All" />
  </ItemGroup>

  <PropertyGroup Condition=" '$(Configuration)' == 'Debug' ">
    <CodeAnalysisRuleSet>../jellyfin.ruleset</CodeAnalysisRuleSet>
  </PropertyGroup>

  <ItemGroup>
    <PackageReference Include="CommandLineParser" Version="2.6.0" />
    <PackageReference Include="Microsoft.Extensions.Configuration.EnvironmentVariables" Version="3.1.0" />
    <PackageReference Include="Microsoft.Extensions.Configuration.Json" Version="3.1.0" />
    <PackageReference Include="Serilog.AspNetCore" Version="3.2.0" />
    <PackageReference Include="Serilog.Settings.Configuration" Version="3.1.0" />
    <PackageReference Include="Serilog.Sinks.Async" Version="1.4.0" />
    <PackageReference Include="Serilog.Sinks.Console" Version="3.1.1" />
    <PackageReference Include="Serilog.Sinks.File" Version="4.1.0" />
    <PackageReference Include="Serilog.Sinks.Graylog" Version="2.1.1" />
    <PackageReference Include="SQLitePCLRaw.bundle_e_sqlite3" Version="2.0.2" />
    <PackageReference Include="SQLitePCLRaw.provider.sqlite3.netstandard11" Version="1.1.14" />
  </ItemGroup>

  <ItemGroup>
    <ProjectReference Include="..\Emby.Drawing\Emby.Drawing.csproj" />
    <ProjectReference Include="..\Emby.Server.Implementations\Emby.Server.Implementations.csproj" />
    <ProjectReference Include="..\Jellyfin.Drawing.Skia\Jellyfin.Drawing.Skia.csproj" />
  </ItemGroup>

</Project><|MERGE_RESOLUTION|>--- conflicted
+++ resolved
@@ -25,11 +25,7 @@
     <FrameworkReference Include="Microsoft.AspNetCore.App" />
   </ItemGroup>
 
-<<<<<<< HEAD
-  <!-- Code analyzers-->
-=======
   <!-- Code Analyzers-->
->>>>>>> 162c1ac7
   <ItemGroup Condition=" '$(Configuration)' == 'Debug' ">
     <PackageReference Include="Microsoft.CodeAnalysis.FxCopAnalyzers" Version="2.9.8" PrivateAssets="All" />
     <PackageReference Include="SerilogAnalyzer" Version="0.15.0" PrivateAssets="All" />
