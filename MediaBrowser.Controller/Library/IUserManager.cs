#nullable disable

#pragma warning disable CS1591

using System;
using System.Collections.Generic;
using System.Threading.Tasks;
using Jellyfin.Data.Entities;
using Jellyfin.Data.Events;
using MediaBrowser.Model.Configuration;
using MediaBrowser.Model.Dto;
using MediaBrowser.Model.Users;

namespace MediaBrowser.Controller.Library
{
    /// <summary>
    /// Interface IUserManager.
    /// </summary>
    public interface IUserManager
    {
        /// <summary>
        /// Occurs when a user is updated.
        /// </summary>
        event EventHandler<GenericEventArgs<User>> OnUserUpdated;

        /// <summary>
        /// Gets the users.
        /// </summary>
        /// <value>The users.</value>
        IEnumerable<User> Users { get; }

        /// <summary>
        /// Gets the user ids.
        /// </summary>
        /// <value>The users ids.</value>
        IEnumerable<Guid> UsersIds { get; }

        /// <summary>
        /// Initializes the user manager and ensures that a user exists.
        /// </summary>
        /// <returns>Awaitable task.</returns>
        Task InitializeAsync();

        /// <summary>
        /// Gets a user by Id.
        /// </summary>
        /// <param name="id">The id.</param>
        /// <returns>The user with the specified Id, or <c>null</c> if the user doesn't exist.</returns>
        /// <exception cref="ArgumentException"><c>id</c> is an empty Guid.</exception>
        User GetUserById(Guid id);

        /// <summary>
        /// Gets the name of the user by.
        /// </summary>
        /// <param name="name">The name.</param>
        /// <returns>User.</returns>
        User GetUserByName(string name);

        /// <summary>
        /// Renames the user.
        /// </summary>
        /// <param name="user">The user.</param>
        /// <param name="newName">The new name.</param>
        /// <returns>Task.</returns>
        /// <exception cref="ArgumentNullException">If user is <c>null</c>.</exception>
        /// <exception cref="ArgumentException">If the provided user doesn't exist.</exception>
        Task RenameUser(User user, string newName);

        /// <summary>
        /// Updates the user.
        /// </summary>
        /// <param name="user">The user.</param>
        /// <exception cref="ArgumentNullException">If user is <c>null</c>.</exception>
        /// <exception cref="ArgumentException">If the provided user doesn't exist.</exception>
        /// <returns>A task representing the update of the user.</returns>
        Task UpdateUserAsync(User user);

        /// <summary>
        /// Creates a user with the specified name.
        /// </summary>
        /// <param name="name">The name of the new user.</param>
        /// <returns>The created user.</returns>
        /// <exception cref="ArgumentNullException"><paramref name="name"/> is <c>null</c> or empty.</exception>
        /// <exception cref="ArgumentException"><paramref name="name"/> already exists.</exception>
        Task<User> CreateUserAsync(string name);

        /// <summary>
        /// Deletes the specified user.
        /// </summary>
        /// <param name="userId">The id of the user to be deleted.</param>
        /// <returns>A task representing the deletion of the user.</returns>
        Task DeleteUserAsync(Guid userId);

        /// <summary>
        /// Resets the password.
        /// </summary>
        /// <param name="user">The user.</param>
        /// <returns>Task.</returns>
        Task ResetPassword(User user);

        /// <summary>
        /// Resets the easy password.
        /// </summary>
        /// <param name="user">The user.</param>
<<<<<<< HEAD
        /// <returns>Task.</returns>
        Task ResetEasyPassword(User user);
=======
        void ResetEasyPassword(User user);
>>>>>>> 04571e93

        /// <summary>
        /// Changes the password.
        /// </summary>
        /// <param name="user">The user.</param>
        /// <param name="newPassword">New password to use.</param>
        /// <returns>Awaitable task.</returns>
        Task ChangePassword(User user, string newPassword);

        /// <summary>
        /// Changes the easy password.
        /// </summary>
<<<<<<< HEAD
        Task ChangeEasyPassword(User user, string newPassword, string newPasswordSha1);
=======
        /// <param name="user">The user.</param>
        /// <param name="newPassword">New password to use.</param>
        /// <param name="newPasswordSha1">Hash of new password.</param>
        void ChangeEasyPassword(User user, string newPassword, string newPasswordSha1);
>>>>>>> 04571e93

        /// <summary>
        /// Gets the user dto.
        /// </summary>
        /// <param name="user">The user.</param>
        /// <param name="remoteEndPoint">The remote end point.</param>
        /// <returns>UserDto.</returns>
        UserDto GetUserDto(User user, string remoteEndPoint = null);

        /// <summary>
        /// Authenticates the user.
        /// </summary>
        /// <param name="username">The user.</param>
        /// <param name="password">The password to use.</param>
        /// <param name="passwordSha1">Hash of password.</param>
        /// <param name="remoteEndPoint">Remove endpoint to use.</param>
        /// <param name="isUserSession">Specifies if a user session.</param>
        /// <returns>User wrapped in awaitable task.</returns>
        Task<User> AuthenticateUser(string username, string password, string passwordSha1, string remoteEndPoint, bool isUserSession);

        /// <summary>
        /// Starts the forgot password process.
        /// </summary>
        /// <param name="enteredUsername">The entered username.</param>
        /// <param name="isInNetwork">if set to <c>true</c> [is in network].</param>
        /// <returns>ForgotPasswordResult.</returns>
        Task<ForgotPasswordResult> StartForgotPasswordProcess(string enteredUsername, bool isInNetwork);

        /// <summary>
        /// Redeems the password reset pin.
        /// </summary>
        /// <param name="pin">The pin.</param>
        /// <returns><c>true</c> if XXXX, <c>false</c> otherwise.</returns>
        Task<PinRedeemResult> RedeemPasswordResetPin(string pin);

        NameIdPair[] GetAuthenticationProviders();

        NameIdPair[] GetPasswordResetProviders();

        /// <summary>
        /// This method updates the user's configuration.
        /// This is only included as a stopgap until the new API, using this internally is not recommended.
        /// Instead, modify the user object directly, then call <see cref="UpdateUserAsync"/>.
        /// </summary>
        /// <param name="userId">The user's Id.</param>
        /// <param name="config">The request containing the new user configuration.</param>
        /// <returns>A task representing the update.</returns>
        Task UpdateConfigurationAsync(Guid userId, UserConfiguration config);

        /// <summary>
        /// This method updates the user's policy.
        /// This is only included as a stopgap until the new API, using this internally is not recommended.
        /// Instead, modify the user object directly, then call <see cref="UpdateUserAsync"/>.
        /// </summary>
        /// <param name="userId">The user's Id.</param>
        /// <param name="policy">The request containing the new user policy.</param>
        /// <returns>A task representing the update.</returns>
        Task UpdatePolicyAsync(Guid userId, UserPolicy policy);

        /// <summary>
        /// Clears the user's profile image.
        /// </summary>
        /// <param name="user">The user.</param>
        /// <returns>A task representing the clearing of the profile image.</returns>
        Task ClearProfileImageAsync(User user);
    }
}<|MERGE_RESOLUTION|>--- conflicted
+++ resolved
@@ -102,12 +102,8 @@
         /// Resets the easy password.
         /// </summary>
         /// <param name="user">The user.</param>
-<<<<<<< HEAD
         /// <returns>Task.</returns>
         Task ResetEasyPassword(User user);
-=======
-        void ResetEasyPassword(User user);
->>>>>>> 04571e93
 
         /// <summary>
         /// Changes the password.
@@ -120,14 +116,11 @@
         /// <summary>
         /// Changes the easy password.
         /// </summary>
-<<<<<<< HEAD
-        Task ChangeEasyPassword(User user, string newPassword, string newPasswordSha1);
-=======
         /// <param name="user">The user.</param>
         /// <param name="newPassword">New password to use.</param>
         /// <param name="newPasswordSha1">Hash of new password.</param>
-        void ChangeEasyPassword(User user, string newPassword, string newPasswordSha1);
->>>>>>> 04571e93
+        /// <returns>Task.</returns>
+        Task ChangeEasyPassword(User user, string newPassword, string newPasswordSha1);
 
         /// <summary>
         /// Gets the user dto.
