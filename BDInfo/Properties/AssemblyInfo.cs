--- conflicted
+++ resolved
@@ -15,21 +15,7 @@
 [assembly: AssemblyCulture("")]
 [assembly: NeutralResourcesLanguage("en")]
 
-<<<<<<< HEAD
 // Setting ComVisible to false makes the types in this assembly not visible 
 // to COM components.  If you need to access a type in this assembly from 
 // COM, set the ComVisible attribute to true on that type.
-[assembly: ComVisible(false)]
-=======
-// Version information for an assembly consists of the following four values:
-//
-//      Major Version
-//      Minor Version
-//      Build Number
-//      Revision
-//
-// You can specify all the values or you can default the Build and Revision Numbers
-// by using the '*' as shown below:
-// [assembly: AssemblyVersion("1.0.*")]
-[assembly: AssemblyVersion("1.0.1")]
->>>>>>> e5c2dbdf
+[assembly: ComVisible(false)]